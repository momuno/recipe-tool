"""
Headless generation runner: invoke the document-generator recipe.
"""

import json
import logging
import traceback
from pathlib import Path
from typing import Dict, List, Optional, Tuple

from recipe_executor.config import load_configuration
from recipe_executor.context import Context
from recipe_executor.executor import Executor
from recipe_executor.logger import init_logger

from ..config import settings
from ..models.outline import Outline, Resource
from ..resource_resolver import resolve_all_resources
from ..session import session_manager

# Set up logging
logging.basicConfig(level=logging.INFO)
logger = logging.getLogger(__name__)


async def generate_document(
    outline: Optional[Outline], session_id: Optional[str] = None, dev_mode: bool = False
) -> str:
    """
    Run the document-generator recipe with the given outline and return the generated Markdown.
    """
    logger.info(f"Starting document generation for session: {session_id}")
    logger.info(f"Running in {'development' if dev_mode else 'production'} mode")

    # Allow stub invocation without an outline for initial tests
    if outline is None:
        logger.warning("No outline provided, returning empty document")
        return ""

    # First try bundled recipes (for deployment), then fall back to repo structure (for development)
    APP_ROOT = Path(__file__).resolve().parents[2]  # document_generator_app parent
    BUNDLED_RECIPE_PATH = APP_ROOT / "document_generator_app" / "recipes" / "document_generator_recipe.json"

    logger.info(f"APP_ROOT: {APP_ROOT}")
    logger.info(f"BUNDLED_RECIPE_PATH: {BUNDLED_RECIPE_PATH}")
    logger.info(f"Bundled recipe exists: {BUNDLED_RECIPE_PATH.exists()}")

    if BUNDLED_RECIPE_PATH.exists():
        # Use bundled recipes (deployment mode)
        RECIPE_PATH = BUNDLED_RECIPE_PATH
        RECIPE_ROOT = RECIPE_PATH.parent
        logger.info(f"Using bundled recipes: {RECIPE_PATH}")
    else:
        # Fall back to repo structure (development mode)
        REPO_ROOT = Path(__file__).resolve().parents[4]
        RECIPE_PATH = REPO_ROOT / "recipes" / "document_generator" / "document_generator_recipe.json"
        RECIPE_ROOT = RECIPE_PATH.parent
        logger.info(f"Using repo recipes: {RECIPE_PATH}")
        logger.info(f"Recipe exists: {RECIPE_PATH.exists()}")

    # Use session-scoped temp directory
    session_dir = session_manager.get_session_dir(session_id)
    tmpdir = str(session_dir / "execution")
    Path(tmpdir).mkdir(exist_ok=True)
    logger.info(f"Using temp directory: {tmpdir}")

    try:
        # Resolve all resources using the new resolver
        logger.info("Resolving resources...")
        outline_data = outline.to_dict()
        logger.info(f"Outline data: {json.dumps(outline_data, indent=2)}")

        resolved_resources = resolve_all_resources(outline_data, session_id)
        logger.info(f"Resolved resources: {resolved_resources}")

        # Update resource paths in outline with resolved paths, converting docx to text if needed
        for resource in outline.resources:
            if resource.key in resolved_resources:
                old_path = resource.path
                resolved_path = str(resolved_resources[resource.key])
                
                # Always update the path to the resolved path (keeps original file reference)
                resource.path = resolved_path
                
                # If it's a docx file, convert it to text and save as .txt file
                if resolved_path.lower().endswith('.docx'):
                    try:
                        from ..app import docx_to_text
                        text_content = docx_to_text(resolved_path)
                        
                        # Create a text file version
                        txt_path = resolved_path.replace('.docx', '.txt')
                        with open(txt_path, 'w', encoding='utf-8') as f:
                            f.write(text_content)
                        
                        # Set txt_path for recipe executor to use
                        resource.txt_path = txt_path
                        logger.info(f"Converted docx to text: {resource.key}: {old_path} -> {resolved_path}, txt_path: {txt_path}")
                    except Exception as e:
                        filename = os.path.basename(resolved_path)
                        logger.error(f"Error converting docx file {filename}: {e}")
                        # Re-raise with user-friendly message if it's a protection issue
                        if "protected or encrypted" in str(e):
                            raise e  # Error already includes filename from docx_to_text
                        # Keep txt_path as None on other errors
                else:
                    logger.info(f"Updated resource {resource.key}: {old_path} -> {resource.path}")

        # Create updated outline for recipe execution (use txt_path when available)
        execution_outline = Outline(
            title=outline.title,
            general_instruction=outline.general_instruction,
            resources=[
                Resource(
                    key=res.key,
                    path=res.txt_path if res.txt_path else res.path,  # Use txt_path for recipe execution
                    title=res.title,
                    description=res.description,
                    merge_mode=res.merge_mode,
                    txt_path=res.txt_path
                ) for res in outline.resources
            ],
            sections=outline.sections
        )
        
        data = execution_outline.to_dict()
        outline_json = json.dumps(data, indent=2)
        outline_path = Path(tmpdir) / "outline.json"
        outline_path.write_text(outline_json)
        logger.info(f"Created outline file for recipe execution: {outline_path}")

        recipe_logger = init_logger(log_dir=tmpdir)

        # Load configuration from environment variables
        config = load_configuration()

        context = Context(
            artifacts={
                "outline_file": str(outline_path),
                "recipe_root": str(RECIPE_ROOT),
                "output_root": str(session_dir),  # Use session directory for output
                "model": settings.model_id,  # Use configured model
            },
            config=config,  # Pass configuration to context
        )
        logger.info(f"Context artifacts: {context.dict()}")

        executor = Executor(recipe_logger)
        logger.info(f"Executing recipe: {RECIPE_PATH}")
        await executor.execute(str(RECIPE_PATH), context)
        logger.info("Recipe execution completed")

        output_root = Path(context.get("output_root", tmpdir))
        filename = context.get("document_filename")
        logger.info(f"Output root: {output_root}")
        logger.info(f"Document filename: {filename}")
        logger.info(f"All context keys: {list(context.keys())}")

        if not filename:
            document_content = context.get("document", "")
            logger.info(f"No filename, returning document from context (length: {len(document_content)})")
            return document_content

        document_path = output_root / f"{filename}.md"
        logger.info(f"Looking for document at: {document_path}")

        try:
            content = document_path.read_text()
            logger.info(f"Successfully read document (length: {len(content)})")
            return content
        except FileNotFoundError:
            logger.error(f"Generated file not found: {document_path}")
            # List files in output directory for debugging
            if output_root.exists():
                files = list(output_root.glob("*"))
                logger.info(f"Files in output directory: {files}")
            return f"Generated file not found: {document_path}"
    except Exception as e:
        logger.error(f"Error generating document: {str(e)}")
        logger.error(f"Full traceback: {traceback.format_exc()}")
        return f"Error generating document: {str(e)}\n\nFull traceback:\n{traceback.format_exc()}"


async def generate_docpack_from_prompt(
    prompt: str, resources: List[Dict[str, str]], session_id: Optional[str] = None, dev_mode: bool = False
) -> Tuple[str, str]:
    """
    Generate a docpack outline from user prompt and uploaded resources.

    Args:
        prompt: User's description of the document they want to create
        resources: List of uploaded resource files with 'path' and 'name' keys
        session_id: Optional session ID for file management
        dev_mode: Whether running in development mode

    Returns:
        Tuple of (docpack_path, outline_json) where:
        - docpack_path: Path to the generated .docpack file
        - outline_json: JSON string of the generated outline
    """
    logger.info(f"Starting docpack generation for session: {session_id}")
    logger.info(f"Running in {'development' if dev_mode else 'production'} mode")
    logger.info(f"Prompt: {prompt}")
    logger.info(f"Resources: {len(resources)} files")

    # Setup paths
    APP_ROOT = Path(__file__).resolve().parents[2]
    BUNDLED_RECIPE_PATH = APP_ROOT / "document_generator_app" / "recipes" / "generate_docpack.json"

    logger.info(f"APP_ROOT: {APP_ROOT}")
    logger.info(f"BUNDLED_RECIPE_PATH: {BUNDLED_RECIPE_PATH}")
    logger.info(f"Bundled recipe exists: {BUNDLED_RECIPE_PATH.exists()}")

    if BUNDLED_RECIPE_PATH.exists():
        RECIPE_PATH = BUNDLED_RECIPE_PATH
        RECIPE_ROOT = RECIPE_PATH.parent
        logger.info(f"Using bundled recipes: {RECIPE_PATH}")
    else:
        # Fall back to repo structure
        REPO_ROOT = Path(__file__).resolve().parents[4]
        RECIPE_PATH = REPO_ROOT / "recipes" / "document_generator" / "generate_docpack.json"
        RECIPE_ROOT = RECIPE_PATH.parent
        logger.info(f"Using repo recipes: {RECIPE_PATH}")

    # Use session-scoped temp directory
    session_dir = session_manager.get_session_dir(session_id)
    tmpdir = str(session_dir / "docpack_generation")
    Path(tmpdir).mkdir(exist_ok=True)
    logger.info(f"Using temp directory: {tmpdir}")

    try:
<<<<<<< HEAD
        # Extract resource paths
=======
        # Prepare resource paths as comma-separated string, converting docx to text if needed
        # Keep track of original paths and their converted versions
>>>>>>> aca6111e
        resource_paths = []
        docx_conversion_map = {}  # Maps txt_path -> original_docx_path
        
        for resource in resources:
            if "path" in resource and resource["path"]:
<<<<<<< HEAD
                resource_paths.append(resource["path"])
        logger.info(f"Resource paths: {resource_paths}")
=======
                resource_path = resource["path"]
                
                # If it's a docx file, convert it to text and save as .txt file
                if resource_path.lower().endswith('.docx'):
                    try:
                        from ..app import docx_to_text
                        text_content = docx_to_text(resource_path)
                        
                        # Create a text file version
                        txt_path = resource_path.replace('.docx', '.txt')
                        with open(txt_path, 'w', encoding='utf-8') as f:
                            f.write(text_content)
                        
                        resource_paths.append(txt_path)
                        docx_conversion_map[txt_path] = resource_path  # Remember the original path
                        logger.info(f"Converted docx to text: {resource_path} -> {txt_path}")
                    except Exception as e:
                        logger.error(f"Error converting docx file {resource_path}: {e}")
                        # Re-raise with user-friendly message if it's a protection issue
                        if "protected or encrypted" in str(e):
                            raise e
                        resource_paths.append(resource_path)  # Fall back to original path for other errors
                else:
                    resource_paths.append(resource_path)
                    
        resources_str = ",".join(resource_paths)
        logger.info(f"Resource paths: {resources_str}")
>>>>>>> aca6111e

        # Initialize recipe logger
        recipe_logger = init_logger(log_dir=tmpdir)

        # Load configuration
        config = load_configuration()

        # Create timestamp-based docpack name
        from datetime import datetime

        timestamp = datetime.now().strftime("%Y%m%d_%H%M%S")
        docpack_name = f"{timestamp}.docpack"

        # Create context for the recipe
        context = Context(
            artifacts={
                "model": settings.model_id,
                "output_root": str(session_dir),
                "document_description": prompt,
                "resources": resource_paths,
                "docpack_name": docpack_name,
                "recipe_root": str(RECIPE_ROOT),
            },
            config=config,
        )
        logger.info(f"Context artifacts: {context.dict()}")

        # Execute the generate_docpack recipe
        executor = Executor(recipe_logger)
        logger.info(f"Executing recipe: {RECIPE_PATH}")
        await executor.execute(str(RECIPE_PATH), context)
        logger.info("Recipe execution completed")

        # Get the generated files
        output_root = Path(context.get("output_root", tmpdir))
        docpack_path = output_root / docpack_name
        outline_path = output_root / "outline.json"

        # Read the generated outline and fix docx paths
        outline_json = ""
        if outline_path.exists():
            outline_json = outline_path.read_text()
            logger.info(f"Generated outline loaded from: {outline_path}")
            
            # If we have docx conversions, fix the paths in the outline
            if docx_conversion_map:
                try:
                    import json
                    outline_data = json.loads(outline_json)
                    
                    # Fix resource paths to point back to original docx files
                    for resource in outline_data.get("resources", []):
                        resource_path = resource.get("path", "")
                        if resource_path in docx_conversion_map:
                            original_path = docx_conversion_map[resource_path]
                            logger.info(f"Restoring original path: {resource_path} -> {original_path}")
                            resource["path"] = original_path  # Restore original docx path
                            resource["txt_path"] = resource_path  # Keep txt path for future use
                    
                    # Save the fixed outline
                    outline_json = json.dumps(outline_data, indent=2)
                    logger.info("Fixed outline paths to preserve original docx references")
                    
                except Exception as e:
                    logger.error(f"Error fixing outline paths: {e}")
                    # Continue with original outline_json if fixing fails
            
        else:
            logger.error(f"Outline file not found at: {outline_path}")

        # Check if docpack was created
        if not docpack_path.exists():
            logger.error(f"Docpack file not found at: {docpack_path}")
            # List files for debugging
            if output_root.exists():
                files = list(output_root.glob("*"))
                logger.info(f"Files in output directory: {files}")
            return "", outline_json

        logger.info(f"Successfully generated docpack at: {docpack_path}")
        return str(docpack_path), outline_json

    except Exception as e:
        logger.error(f"Error generating docpack: {str(e)}")
        logger.error(f"Full traceback: {traceback.format_exc()}")
        raise<|MERGE_RESOLUTION|>--- conflicted
+++ resolved
@@ -4,6 +4,7 @@
 
 import json
 import logging
+import os
 import traceback
 from pathlib import Path
 from typing import Dict, List, Optional, Tuple
@@ -78,24 +79,27 @@
             if resource.key in resolved_resources:
                 old_path = resource.path
                 resolved_path = str(resolved_resources[resource.key])
-                
+
                 # Always update the path to the resolved path (keeps original file reference)
                 resource.path = resolved_path
-                
+
                 # If it's a docx file, convert it to text and save as .txt file
-                if resolved_path.lower().endswith('.docx'):
+                if resolved_path.lower().endswith(".docx"):
                     try:
                         from ..app import docx_to_text
+
                         text_content = docx_to_text(resolved_path)
-                        
+
                         # Create a text file version
-                        txt_path = resolved_path.replace('.docx', '.txt')
-                        with open(txt_path, 'w', encoding='utf-8') as f:
+                        txt_path = resolved_path.replace(".docx", ".txt")
+                        with open(txt_path, "w", encoding="utf-8") as f:
                             f.write(text_content)
-                        
+
                         # Set txt_path for recipe executor to use
                         resource.txt_path = txt_path
-                        logger.info(f"Converted docx to text: {resource.key}: {old_path} -> {resolved_path}, txt_path: {txt_path}")
+                        logger.info(
+                            f"Converted docx to text: {resource.key}: {old_path} -> {resolved_path}, txt_path: {txt_path}"
+                        )
                     except Exception as e:
                         filename = os.path.basename(resolved_path)
                         logger.error(f"Error converting docx file {filename}: {e}")
@@ -117,12 +121,13 @@
                     title=res.title,
                     description=res.description,
                     merge_mode=res.merge_mode,
-                    txt_path=res.txt_path
-                ) for res in outline.resources
+                    txt_path=res.txt_path,
+                )
+                for res in outline.resources
             ],
-            sections=outline.sections
+            sections=outline.sections,
         )
-        
+
         data = execution_outline.to_dict()
         outline_json = json.dumps(data, indent=2)
         outline_path = Path(tmpdir) / "outline.json"
@@ -229,34 +234,27 @@
     logger.info(f"Using temp directory: {tmpdir}")
 
     try:
-<<<<<<< HEAD
-        # Extract resource paths
-=======
-        # Prepare resource paths as comma-separated string, converting docx to text if needed
+        # Extract resource paths and convert docx to text if needed
         # Keep track of original paths and their converted versions
->>>>>>> aca6111e
         resource_paths = []
         docx_conversion_map = {}  # Maps txt_path -> original_docx_path
-        
+
         for resource in resources:
             if "path" in resource and resource["path"]:
-<<<<<<< HEAD
-                resource_paths.append(resource["path"])
-        logger.info(f"Resource paths: {resource_paths}")
-=======
                 resource_path = resource["path"]
-                
+
                 # If it's a docx file, convert it to text and save as .txt file
-                if resource_path.lower().endswith('.docx'):
+                if resource_path.lower().endswith(".docx"):
                     try:
                         from ..app import docx_to_text
+
                         text_content = docx_to_text(resource_path)
-                        
+
                         # Create a text file version
-                        txt_path = resource_path.replace('.docx', '.txt')
-                        with open(txt_path, 'w', encoding='utf-8') as f:
+                        txt_path = resource_path.replace(".docx", ".txt")
+                        with open(txt_path, "w", encoding="utf-8") as f:
                             f.write(text_content)
-                        
+
                         resource_paths.append(txt_path)
                         docx_conversion_map[txt_path] = resource_path  # Remember the original path
                         logger.info(f"Converted docx to text: {resource_path} -> {txt_path}")
@@ -268,10 +266,8 @@
                         resource_paths.append(resource_path)  # Fall back to original path for other errors
                 else:
                     resource_paths.append(resource_path)
-                    
-        resources_str = ",".join(resource_paths)
-        logger.info(f"Resource paths: {resources_str}")
->>>>>>> aca6111e
+
+        logger.info(f"Resource paths: {resource_paths}")
 
         # Initialize recipe logger
         recipe_logger = init_logger(log_dir=tmpdir)
@@ -315,13 +311,14 @@
         if outline_path.exists():
             outline_json = outline_path.read_text()
             logger.info(f"Generated outline loaded from: {outline_path}")
-            
+
             # If we have docx conversions, fix the paths in the outline
             if docx_conversion_map:
                 try:
                     import json
+
                     outline_data = json.loads(outline_json)
-                    
+
                     # Fix resource paths to point back to original docx files
                     for resource in outline_data.get("resources", []):
                         resource_path = resource.get("path", "")
@@ -330,15 +327,15 @@
                             logger.info(f"Restoring original path: {resource_path} -> {original_path}")
                             resource["path"] = original_path  # Restore original docx path
                             resource["txt_path"] = resource_path  # Keep txt path for future use
-                    
+
                     # Save the fixed outline
                     outline_json = json.dumps(outline_data, indent=2)
                     logger.info("Fixed outline paths to preserve original docx references")
-                    
+
                 except Exception as e:
                     logger.error(f"Error fixing outline paths: {e}")
                     # Continue with original outline_json if fixing fails
-            
+
         else:
             logger.error(f"Outline file not found at: {outline_path}")
 
